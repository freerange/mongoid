require "spec_helper"

describe Mongoid::Commands do

  before do
    @person = Person.new(:_id => Mongo::ObjectID.new.to_s)
  end

  describe "#delete" do

    it "delegates to the Delete command" do
      Mongoid::Commands::Delete.expects(:execute).with(@person)
      @person.delete
    end

  end

  describe "#destroy" do

    it "delegates to the Destroy command" do
      Mongoid::Commands::Destroy.expects(:execute).with(@person)
      @person.destroy
    end

  end

  describe "#save" do

    it "delegates to the Save command" do
      Mongoid::Commands::Save.expects(:execute).with(@person, true, false).returns(true)
      @person.save
    end

    context "when document is new" do

      before do
        @person = Person.new
      end

      it "delegates to the save command" do
        Mongoid::Commands::Save.expects(:execute).with(@person, true, false).returns(true)
        @person.save
      end

      it "runs the before and after create callbacks" do
<<<<<<< HEAD
        @person.expects(:run_callbacks).with(:create).yields
        Mongoid::Commands::Save.expects(:execute).with(@person, true).returns(true)
=======
        @person.expects(:run_callbacks).with(:before_create)
        Mongoid::Commands::Save.expects(:execute).with(@person, true, false).returns(true)
        @person.expects(:run_callbacks).with(:after_create)
>>>>>>> cd7cd5c6
        @person.save
      end

    end

    context "when not validating" do

      before do
        @person = Person.new
      end

      it "passes the validate param to the command" do
        Mongoid::Commands::Save.expects(:execute).with(@person, false, false).returns(true)
        @person.save(false)
      end

    end

  end

  describe "#save!" do

    context "when validation passes" do

      it "it returns the person" do
        Mongoid::Commands::Save.expects(:execute).with(@person, true, true).returns(true)
        @person.save!
      end

    end

    context "when validation fails" do

      it "it raises an error" do
        Mongoid::Commands::Save.expects(:execute).with(@person, true, true).returns(false)
        lambda { @person.save! }.should raise_error
      end

    end

    context "when document is new" do

      before do
        @person = Person.new
      end

      it "delegates to the save command" do
        Mongoid::Commands::Save.expects(:execute).with(@person, true, true).returns(true)
        @person.save!
      end

      context "when validation fails" do

        it "it raises an error " do
          Mongoid::Commands::Save.expects(:execute).with(@person, true, true).returns(false)
          lambda { @person.save! }.should raise_error
        end

      end

      it "runs the before and after create callbacks" do
<<<<<<< HEAD
        @person.expects(:run_callbacks).with(:create).yields.returns(true)
        Mongoid::Commands::Save.expects(:execute).with(@person, true).returns(true)
=======
        @person.expects(:run_callbacks).with(:before_create)
        Mongoid::Commands::Save.expects(:execute).with(@person, true, true).returns(true)
        @person.expects(:run_callbacks).with(:after_create)
>>>>>>> cd7cd5c6
        @person.save!
      end

    end

  end

  describe "#update_attributes" do

    it "delegates to the Save command" do
      Mongoid::Commands::Save.expects(:execute).with(@person, true, false).returns(true)
      @person.update_attributes({})
    end

  end

  describe "#update_attributes!" do

    context "when validation passes" do

      it "it returns the person" do
        Mongoid::Commands::Save.expects(:execute).with(@person, true, false).returns(true)
        @person.update_attributes({}).should be_true
      end

    end

    context "when validation fails" do

      it "it raises an error" do
        Mongoid::Commands::Save.expects(:execute).with(@person, true, true).returns(false)
        lambda { @person.update_attributes!({}) }.should raise_error
      end

    end

  end

  describe ".create" do

    it "delegates to the Create command" do
      Mongoid::Commands::Create.expects(:execute)
      Person.create
    end

    it "returns the document" do
      Mongoid::Commands::Create.expects(:execute).returns(Person.new)
      Person.create.should_not be_nil
    end

  end

  describe ".create!" do

    it "delegates to the Create command" do
      Mongoid::Commands::Create.expects(:execute).returns(Person.new)
      Person.create!
    end

    it "returns the document" do
      Mongoid::Commands::Create.expects(:execute).returns(Person.new)
      Person.create!.should_not be_nil
    end

    context "when validation fails" do

      it "raises an error" do
        person = stub(:errors => stub(:empty? => false))
        Mongoid::Commands::Create.expects(:execute).returns(person)
        lambda { Person.create! }.should raise_error(Mongoid::Errors::Validations)
      end

    end

  end

  describe ".delete_all" do

    it "delegates to the DeleteAll command" do
      Mongoid::Commands::DeleteAll.expects(:execute).with(Person, {})
      Person.delete_all
    end

  end

  describe ".destroy_all" do

    it "delegates to the DestroyAll command" do
      Mongoid::Commands::DestroyAll.expects(:execute).with(Person, {})
      Person.destroy_all
    end

  end

  describe "#valid?" do

    before do
      @comment = Comment.new
    end

    it "validates the document" do
      @comment.valid?.should be_false
    end

    it "runs the validation callbacks" do
      @comment.expects(:_run_validate_callbacks)
      @comment.valid?
    end

  end

end<|MERGE_RESOLUTION|>--- conflicted
+++ resolved
@@ -43,14 +43,8 @@
       end
 
       it "runs the before and after create callbacks" do
-<<<<<<< HEAD
         @person.expects(:run_callbacks).with(:create).yields
-        Mongoid::Commands::Save.expects(:execute).with(@person, true).returns(true)
-=======
-        @person.expects(:run_callbacks).with(:before_create)
         Mongoid::Commands::Save.expects(:execute).with(@person, true, false).returns(true)
-        @person.expects(:run_callbacks).with(:after_create)
->>>>>>> cd7cd5c6
         @person.save
       end
 
@@ -112,14 +106,8 @@
       end
 
       it "runs the before and after create callbacks" do
-<<<<<<< HEAD
         @person.expects(:run_callbacks).with(:create).yields.returns(true)
-        Mongoid::Commands::Save.expects(:execute).with(@person, true).returns(true)
-=======
-        @person.expects(:run_callbacks).with(:before_create)
         Mongoid::Commands::Save.expects(:execute).with(@person, true, true).returns(true)
-        @person.expects(:run_callbacks).with(:after_create)
->>>>>>> cd7cd5c6
         @person.save!
       end
 
